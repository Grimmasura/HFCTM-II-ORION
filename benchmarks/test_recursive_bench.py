--- conflicted
+++ resolved
@@ -1,15 +1,6 @@
 import os
 import sys
-<<<<<<< HEAD
-import pytest
 
-try:
-    from fastapi.testclient import TestClient
-except Exception as e:
-    pytest.skip(f"FastAPI TestClient unavailable: {e}", allow_module_level=True)
-=======
-from fastapi.testclient import TestClient
->>>>>>> 68acb165
 
 # Ensure project root is on sys.path
 sys.path.append(os.path.dirname(os.path.dirname(__file__)))
@@ -22,8 +13,4 @@
 def test_recursive_infer():
     data = {"query": "Expand recursive intelligence.", "depth": 0}
     response = client.post("/api/v1/recursive_ai/infer", json=data)
-<<<<<<< HEAD
     assert response.status_code == 200
-=======
-    assert response.status_code == 200
->>>>>>> 68acb165
